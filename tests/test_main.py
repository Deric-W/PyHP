#!/usr/bin/python3

"""Unit tests for the PyHP cli"""

import re
import sys
import os
import unittest
import unittest.mock
import subprocess
import toml
from pyhp import main
from pyhp.compiler import util, generic, parsers
from pyhp.backends import CodeSourceContainer


compiler = util.Compiler(
    parsers.RegexParser(
        re.compile(r"\<\?pyhp\s"),
        re.compile(r"\s\?\>")
    ),
    generic.GenericCodeBuilder(-1)
)

dummy = unittest.mock.Mock(spec=CodeSourceContainer)
dummy.from_config.configure_mock(side_effect=lambda c, b: dummy)


class TestCli(unittest.TestCase):
    """Test command line interface"""
    def test_stdin(self) -> None:
        """test reading from stdin"""
        self.assertEqual(
            subprocess.run(         # nosec -> inmutable input
                ["pyhp-cgi", "--config", "./pyhp.toml"],
                input=b"Test\nTest1",
                check=True,
                stdout=subprocess.PIPE
            ).stdout,
            b'Status: 200 OK\r\nContent-Type: text/html; charset="UTF-8"\r\n\r\nTest\nTest1'
        )

    def test_invalid_path(self) -> None:
        """test failure on invalid file path"""
        with self.assertRaises(subprocess.CalledProcessError):
            subprocess.run(         # nosec -> imutable input
                [sys.executable, "-m", "pyhp", "--config", "./pyhp.toml", "azhdawihd1ihudhai5iwzgbdua"],
                check=True,
                stdout=subprocess.DEVNULL,
                stderr=subprocess.DEVNULL
            )

    def test_config_location(self) -> None:
        """test config file location"""
        with self.assertRaises(RuntimeError):   # no config
            main.load_config()
        os.environ["PYHPCONFIG"] = "pyhp.toml"  # env var
        try:
            self.assertEqual(main.load_config(), toml.load("pyhp.toml"))
        finally:
            del os.environ["PYHPCONFIG"]
        self.assertEqual(                       # search path
            main.load_config(("test1", "test2", "pyhp.toml")),
            toml.load("pyhp.toml")
        )

<<<<<<< HEAD
    def test_cli_handler(self) -> None:
        """test CLIHandler"""
        args = main.argparser.parse_args(["test.pyhp", "-a", "b"])
        handler = main.CLIHandler(args)
        self.assertEqual(handler.base_env["argv"], ["test.pyhp", "-a", "b"])
        self.assertEqual(handler.base_env["argc"], 3)
        self.assertEqual(handler.base_env["SCRIPT_FILENAME"], "test.pyhp")
=======
    def test_get_container(self) -> None:
        """test main.get_container"""
        config = toml.load("pyhp.toml")["backend"]
        with main.get_container(compiler, config) as container:
            self.assertIsInstance(container, CodeSourceContainer)
        config["containers"] = [
            {"name": "tests.test_main.dummy"},
            {"name": "broken.name"}
        ]
        with self.assertRaises(ImportError):
            main.get_container(compiler, config)
        dummy.close.assert_called()
        dummy.close.reset_mock()
        del config["containers"][0]     # test handling of IndexError
        with self.assertRaises(ImportError):
            main.get_container(compiler, config)
>>>>>>> f023a4fe


class TestOutput(unittest.TestCase):
    """Test output of example scripts"""

    def test_cli(self) -> None:
        """test output in cli mode"""
        with open("./tests/header/cli.output", "rb") as fd:
            self.assertEqual(
                subprocess.run(     # nosec -> imutable input
                    ["pyhp-cli", "--config", "./pyhp.toml", "./tests/header/cli.pyhp", "-a", "b"],
                    check=True,
                    stdout=subprocess.PIPE
                ).stdout,
                fd.read()
            )

    def test_syntax(self) -> None:
        """test basic pyhp syntax"""
        with open("./tests/embedding/syntax.output", "rb") as fd:
            self.assertEqual(
                subprocess.run(     # nosec -> imutable input
                    ["pyhp-cgi", "--config", "./pyhp.toml", "./tests/embedding/syntax.pyhp"],
                    check=True,
                    stdout=subprocess.PIPE
                ).stdout,
                fd.read()
            )

    def test_shebang(self) -> None:
        """test shebang support"""
        with open("./tests/embedding/shebang.output", "rb") as fd:
            self.assertEqual(
                subprocess.run(     # nosec -> imutable input
                    ["pyhp-cgi", "--config", "./pyhp.toml", "./tests/embedding/shebang.pyhp"],
                    check=True,
                    stdout=subprocess.PIPE
                ).stdout,
                fd.read()
            )

    def test_indentation(self) -> None:
        """test auto dedent"""
        with open("./tests/embedding/indentation.output", "rb") as fd:
            self.assertEqual(
                subprocess.run(     # nosec -> imutable input
                    ["pyhp-cgi", "--config", "./pyhp.toml", "./tests/embedding/indentation.pyhp"],
                    check=True,
                    stdout=subprocess.PIPE
                ).stdout,
                fd.read()
            )

    def test_header(self) -> None:
        """test PyHP.header"""
        with open("./tests/header/header.output", "rb") as fd:
            self.assertEqual(
                subprocess.run(     # nosec -> imutable input
                    ["pyhp-cgi", "--config", "./pyhp.toml", "./tests/header/header.pyhp"],
                    check=True,
                    stdout=subprocess.PIPE
                ).stdout,
                fd.read()
            )

    def test_header_list(self) -> None:
        """test PyHP.headers_list"""
        with open("./tests/header/headers_list.output", "rb") as fd:
            self.assertEqual(
                subprocess.run(     # nosec -> imutable input
                    ["pyhp-cgi", "--config", "./pyhp.toml", "./tests/header/headers_list.pyhp"],
                    check=True,
                    stdout=subprocess.PIPE
                ).stdout,
                fd.read()
            )

    def test_header_remove(self) -> None:
        """test PyHP.header_remove"""
        with open("./tests/header/header_remove.output", "rb") as fd:
            self.assertEqual(
                subprocess.run(     # nosec -> imutable input
                    ["pyhp-cgi", "--config", "./pyhp.toml", "./tests/header/header_remove.pyhp"],
                    check=True,
                    stdout=subprocess.PIPE
                ).stdout,
                fd.read()
            )

    def test_header_sent(self) -> None:
        """test PyHP.headers_sent"""
        with open("./tests/header/headers_sent.output", "rb") as fd:
            self.assertEqual(
                subprocess.run(     # nosec -> imutable input
                    ["pyhp-cgi", "--config", "./pyhp.toml", "./tests/header/headers_sent.pyhp"],
                    check=True,
                    stdout=subprocess.PIPE
                ).stdout,
                fd.read()
            )

    def test_header_callbacks(self) -> None:
        """test PyHP.header_register_callback"""
        with open("./tests/header/header_register_callback.output", "rb") as fd:
            self.assertEqual(
                subprocess.run(     # nosec -> imutable input
                    ["pyhp-cgi", "--config", "./pyhp.toml", "./tests/header/header_register_callback.pyhp"],
                    check=True,
                    stdout=subprocess.PIPE
                ).stdout,
                fd.read()
            )

    def test_setcookie(self) -> None:
        """test PyHP.setcookie"""
        with open("./tests/cookie/setcookie.output", "rb") as fd:
            self.assertEqual(
                subprocess.run(     # nosec -> imutable input
                    ["pyhp-cgi", "--config", "./pyhp.toml", "./tests/cookie/setcookie.pyhp"],
                    check=True,
                    stdout=subprocess.PIPE
                ).stdout,
                fd.read()
            )

    def test_setrawcookie(self) -> None:
        """test PyHP.setrawcookie"""
        with open("./tests/cookie/setrawcookie.output", "rb") as fd:
            self.assertEqual(
                subprocess.run(     # nosec -> imutable input
                    ["pyhp-cgi", "--config", "./pyhp.toml", "./tests/cookie/setrawcookie.pyhp"],
                    check=True,
                    stdout=subprocess.PIPE
                ).stdout,
                fd.read()
            )

    def test_request_methods(self) -> None:
        """test implemented request methods"""
        os.environ["QUERY_STRING"] = "test0=Hello&Test1=World%21&Test2=&Test3&&test0=World!"
        os.environ["HTTP_COOKIE"] = "test0=Hello ; Test1 = World%21 = Hello; Test2 = ;Test3;;test0=World!; ;"
        try:
            with open("./tests/request/methods.output", "rb") as fd:
                self.assertEqual(
                    subprocess.run(     # nosec -> imutable input
                        ["pyhp-cgi", "--config", "./pyhp.toml", "./tests/request/methods.pyhp"],
                        check=True,
                        stdout=subprocess.PIPE
                    ).stdout,
                    fd.read()
                )
        finally:
            del os.environ["QUERY_STRING"]
            del os.environ["HTTP_COOKIE"]

    def test_request_order(self) -> None:
        """test alternative request order"""
        os.environ["QUERY_STRING"] = "test0=Hello&Test1=World%21&Test2=&Test3&&test0=World!"
        os.environ["HTTP_COOKIE"] = "test0=Hello ; Test1 = World%21 = Hello; Test2 = ;Test3;;test0=World!; ;"
        try:
            with open("./tests/request/request-order.output", "rb") as fd:
                self.assertEqual(
                    subprocess.run(     # nosec -> imutable input
                        ["pyhp-cgi", "--config", "./tests/request/request-order.toml", "./tests/request/request-order.pyhp"],
                        check=True,
                        stdout=subprocess.PIPE
                    ).stdout,
                    fd.read()
                )
        finally:
            del os.environ["QUERY_STRING"]
            del os.environ["HTTP_COOKIE"]

    def test_shutdown_functions(self) -> None:
        """test the execution of shutdown functions on shutdown"""
        with open("./tests/shutdown_functions/register_shutdown_function.output", "rb") as fd:
            self.assertEqual(
                subprocess.run(     # nosec -> imutable input
                    ["pyhp-cgi", "--config", "./pyhp.toml", "./tests/shutdown_functions/register_shutdown_function.pyhp"],
                    check=True,
                    stdout=subprocess.PIPE
                ).stdout,
                fd.read()
            )<|MERGE_RESOLUTION|>--- conflicted
+++ resolved
@@ -64,7 +64,6 @@
             toml.load("pyhp.toml")
         )
 
-<<<<<<< HEAD
     def test_cli_handler(self) -> None:
         """test CLIHandler"""
         args = main.argparser.parse_args(["test.pyhp", "-a", "b"])
@@ -72,24 +71,6 @@
         self.assertEqual(handler.base_env["argv"], ["test.pyhp", "-a", "b"])
         self.assertEqual(handler.base_env["argc"], 3)
         self.assertEqual(handler.base_env["SCRIPT_FILENAME"], "test.pyhp")
-=======
-    def test_get_container(self) -> None:
-        """test main.get_container"""
-        config = toml.load("pyhp.toml")["backend"]
-        with main.get_container(compiler, config) as container:
-            self.assertIsInstance(container, CodeSourceContainer)
-        config["containers"] = [
-            {"name": "tests.test_main.dummy"},
-            {"name": "broken.name"}
-        ]
-        with self.assertRaises(ImportError):
-            main.get_container(compiler, config)
-        dummy.close.assert_called()
-        dummy.close.reset_mock()
-        del config["containers"][0]     # test handling of IndexError
-        with self.assertRaises(ImportError):
-            main.get_container(compiler, config)
->>>>>>> f023a4fe
 
 
 class TestOutput(unittest.TestCase):
